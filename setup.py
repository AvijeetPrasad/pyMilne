--- conflicted
+++ resolved
@@ -20,11 +20,7 @@
     link_opts = ["-stdlib=libc++", "-bundle", "-undefined",
                  "dynamic_lookup", "-fopenmp", "-lgomp"]
 else:
-<<<<<<< HEAD
-    # root_dir = '/usr/'
-=======
     root_dir = '/usr/'
->>>>>>> b30de4b3
     CC = 'gcc'
     CXX = 'g++'
     link_opts = ["-shared", "-fopenmp"]
@@ -56,16 +52,10 @@
 
 
 extension = Extension("pyMilne",
-<<<<<<< HEAD
                       sources=["pyMilne.pyx", "src/wrapper_tools_spatially_coupled.cpp", "src/lm_sc.cpp",
                                "src/spatially_coupled_helper.cpp"],
-                      include_dirs=[
-                          "./", numpy.get_include(), './eigen3', root_dir+"/include/"],
-=======
-                      sources=["pyMilne.pyx", "src/wrapper_tools_spatially_coupled.cpp", "src/lm_sc.cpp", \
-                               "src/spatially_coupled_helper.cpp"], 
-                      include_dirs=["./",numpy.get_include(), './eigen3', root_dir+"/include/", root_dir+'/include/eigen3/'],
->>>>>>> b30de4b3
+                      include_dirs=["./", numpy.get_include(), './eigen3', root_dir+"/include/",
+                                    root_dir+'/include/eigen3/'],
                       language="c++",
                       extra_compile_args=comp_flags,
                       extra_link_args=comp_flags+link_opts,
